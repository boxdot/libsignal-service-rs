--- conflicted
+++ resolved
@@ -15,15 +15,12 @@
 pub const USER_AGENT: &'static str =
     concat!(env!("CARGO_PKG_NAME"), "-rs-", env!("CARGO_PKG_VERSION"));
 
-<<<<<<< HEAD
 /// GROUP_UPDATE_FLAG signals that this message updates the group membership or name.
 pub const GROUP_UPDATE_FLAG: u32 = 1;
 
 /// GROUP_LEAVE_FLAG signals that this message is a group leave message.
 pub const GROUP_LEAVE_FLAG: u32 = 2;
 
-pub struct TrustStore;
-=======
 pub struct TrustStore;
 
 pub struct ServiceAddress {
@@ -40,5 +37,4 @@
         push_service::ServiceError,
         receiver::MessageReceiver,
     };
-}
->>>>>>> 523b0cad
+}